import _ from 'lodash'
import AdaptCli from 'adapt-cli'
import { App, Hook } from 'adapt-authoring-core'
import { createWriteStream } from 'fs'
import fs from 'fs-extra'
import path from 'path'
import semver from 'semver'
import zipper from 'zipper'

/**
 * Encapsulates all behaviour needed to build a single Adapt course instance
 * @memberof adaptframework
 */
class AdaptFrameworkBuild {
  /**
   * Imports a course zip to the database
   * @param {AdaptFrameworkBuildOptions} options
   * @return {Promise} Resolves to this AdaptFrameworkBuild instance
   */
  static async run (options) {
    const instance = new AdaptFrameworkBuild(options)
    await instance.build()
    return instance
  }

  /**
   * Returns a timestring to be used for an adaptbuild expiry
   * @return {String}
   */
  static async getBuildExpiry () {
    const framework = await App.instance.waitForModule('adaptframework')
    return new Date(Date.now() + framework.getConfig('buildLifespan')).toISOString()
  }

  /**
   * Options to be passed to AdaptFrameworkBuild
   * @typedef {Object} AdaptFrameworkBuildOptions
   * @property {String} action The type of build to execute
   * @property {String} courseId The course  to build
   * @property {String} userId The user executing the build
   * @property {String} expiresAt When the build expires
   *
   * @constructor
   * @param {AdaptFrameworkBuildOptions} options
   */
  constructor ({ action, courseId, userId, expiresAt }) {
    /**
     * The MongoDB collection name
     * @type {String}
     */
    this.collectionName = 'adaptbuilds'
    /**
     * The build action being performed
     * @type {String}
     */
    this.action = action
    /**
     * Shorthand for checking if this build is a preview
     * @type {Boolean}
     */
    this.isPreview = action === 'preview'
    /**
     * Shorthand for checking if this build is a publish
     * @type {Boolean}
     */
    this.isPublish = action === 'publish'
    /**
     * Shorthand for checking if this build is an export
     * @type {Boolean}
     */
    this.isExport = action === 'export'
    /**
     * The _id of the course being build
     * @type {String}
     */
    this.courseId = courseId
    /**
     * All JSON data describing this course
     * @type {Object}
     */
    this.expiresAt = expiresAt
    /**
     * All JSON data describing this course
     * @type {Object}
     */
    this.courseData = {}
    /**
     * All metadata related to assets used in this course
     * @type {Object}
     */
    this.assetData = {}
    /**
     * Metadata describing this build attempt
     * @type {Object}
     */
    this.buildData = {}
    /**
     * A map of _ids for use with 'friendly' IDs
     * @type {Object}
     */
    this.idMap = {}
    /**
     * _id of the user initiating the course build
     * @type {String}
     */
    this.userId = userId
    /**
     * The build output directory
     * @type {String}
     */
    this.dir = ''
    /**
     * The course build directory
     * @type {String}
     */
    this.buildDir = ''
    /**
     * The course content directory
     * @type {String}
     */
    this.courseDir = ''
    /**
     * The final location of the build
     * @type {String}
     */
    this.location = ''
    /**
     * List of plugins used in this course
     * @type {Array<Object>}
     */
    this.enabledPlugins = []
    /**
     * List of plugins NOT used in this course
     * @type {Array<Object>}
     */
    this.disabledPlugins = []
    /**
     * Invoked prior to a course being built.
     * @type {Hook}
     */
    this.preBuildHook = new Hook({ mutable: true })
    /**
      * Invoked after a course has been built.
      * @type {Hook}
      */
    this.postBuildHook = new Hook({ mutable: true })
  }

  async determineLanguages () {
    const mongodb = await App.instance.waitForModule('mongodb')
    const courseObjects = await mongodb.find('content', { _type: 'course', _courseId: this.courseId })

    this.referenceCourse = courseObjects.find(i => i._lang === this.configData._defaultLanguage) || courseObjects[0]
    this.referenceLanguage = this.referenceCourse._lang

    // ensure referenceLanguage is first in array
    this.languages = _.uniq([this.referenceLanguage].concat(_.map(courseObjects, '_lang')))
  }

  /**
   * Makes sure the directory exists
   * @param {string} dir
   */
  async ensureDir (dir) {
    try {
      await fs.mkdir(dir, { recursive: true })
    } catch (e) {
      if (e.code !== 'EEXIST') throw e
    }
  }

  /**
   * Runs the Adapt framework build tools to generate a course build
   * @return {Promise} Resolves with the output directory
   */
  async build () {
    await this.removeOldBuilds()

    const framework = await App.instance.waitForModule('adaptframework')
    if (!this.expiresAt) {
      this.expiresAt = await AdaptFrameworkBuild.getBuildExpiry()
    }

    this.dir = path.resolve(framework.getConfig('buildDir'), new Date().getTime().toString())
    this.buildDir = path.join(this.dir, 'build')
    this.courseDir = path.join(this.buildDir, 'course')

<<<<<<< HEAD
    const mongodb = await App.instance.waitForModule('mongodb')
    const [config] = await mongodb.find('content', { _type: 'config', _courseId: this.courseId })

    this.configData = { dir: this.courseDir, fileName: 'config.json', data: config }

    await this.determineLanguages()

    this.assetsDir = path.join(this.courseDir, this.referenceLanguage, 'assets')
=======
    const cacheDir = path.join(this.buildDir, 'cache')
>>>>>>> 0cf1fc88

    await this.ensureDir(this.dir)
    await this.ensureDir(this.buildDir)
    await this.ensureDir(cacheDir)

    await this.loadCourseData()

    await Promise.all([
      this.copyAssets(),
      this.copySource()
    ])
    await this.preBuildHook.invoke(this)
    await framework.preBuildHook.invoke(this)

    await this.writeContentJson()

    if (!this.isExport) {
      try {
        await AdaptCli.buildCourse({
          cwd: this.dir,
          sourceMaps: !this.isPublish,
          outputDir: this.buildDir,
          cachePath: path.resolve(cacheDir, this.courseId),
          logger: { log: (...args) => App.instance.logger.log('debug', 'adapt-cli', ...args) }
        })
      } catch (e) {
        throw App.instance.errors.FW_CLI_BUILD_FAILED
          .setData({ cmd: e.cmd, stderr: e.stderr })
      }
    }
    this.isPreview ? await this.createPreview() : await this.createZip()

    await this.postBuildHook.invoke(this)
    await framework.postBuildHook.invoke(this)

    this.buildData = await this.recordBuildAttempt()
  }

  /**
   * Collects and caches all the DB data for the course being built
   * @return {Promise}
   */
  async loadCourseData () {
    const content = await App.instance.waitForModule('content')
    const [course] = await content.find({ _courseId: this.courseId, _type: 'course' })
    if (!course) {
      throw App.instance.errors.NOT_FOUND.setData({ type: 'course', id: this.courseId })
    }

    // course data for the reference language will be first in the list
    this.courseData = this.languages.map(lang => {
      const langDir = path.join(this.courseDir, lang)
      return {
        lang,
        data: {
          course: { dir: langDir, fileName: 'course.json', data: undefined },
          contentObject: { dir: langDir, fileName: 'contentObjects.json', data: [] },
          article: { dir: langDir, fileName: 'articles.json', data: [] },
          block: { dir: langDir, fileName: 'blocks.json', data: [] },
          component: { dir: langDir, fileName: 'components.json', data: [] }
        }
      }
    })

    await this.loadAssetData()
    const contentItems = await content.find({ _courseId: course._courseId })
    this.createIdMap(contentItems)

    this.languages.forEach(lang => {
      const courseDataForLang = this.courseData.find(i => i.lang === lang)
      const contentItemsForLang = contentItems.filter(i => i._lang === lang)
      this.sortContentItems(courseDataForLang.data, contentItemsForLang)
    })

    await this.cachePluginData()
<<<<<<< HEAD

    this.languages.forEach(lang => {
      const courseDataForLang = this.courseData.find(i => i.lang === lang)
      const contentItemsForLang = contentItems.filter(i => i._lang === lang)
      this.transformContentItems(courseDataForLang.data, contentItemsForLang)
    })
=======
    await this.transformContentItems(contentItems)
>>>>>>> 0cf1fc88
  }

  /**
   * Processes and caches the course's assets
   * @return {Promise}
   */
  async loadAssetData () {
    const [assets, courseassets, mongodb, tags] = await App.instance.waitForModule('assets', 'courseassets', 'mongodb', 'tags')

    const caRecs = await courseassets.find({ courseId: this.courseId })
    const uniqueAssetIds = new Set(caRecs.map(c => mongodb.ObjectId.parse(c.assetId)))
    const usedAssets = await assets.find({ _id: { $in: [...uniqueAssetIds] } })

    const usedTagIds = new Set(usedAssets.reduce((m, a) => [...m, ...(a.tags ?? [])], []))
    const usedTags = await tags.find({ _id: { $in: [...usedTagIds] } })
    const tagTitleLookup = t => usedTags.find(u => u._id.toString() === t.toString()).title

    const idMap = {}
    const assetDocs = []
    const courseDir = this.courseData.course.dir

    await Promise.all(usedAssets.map(async a => {
<<<<<<< HEAD
      assetDocs.push(a)
      if (!idMap[a._id]) idMap[a._id] = a.url ? a.url : path.join(this.assetsDir, a.path)
=======
      assetDocs.push({ ...a, tags: a?.tags?.map(tagTitleLookup) })
      if (!idMap[a._id]) idMap[a._id] = a.url ? a.url : path.join(courseDir, 'assets', a.path)
>>>>>>> 0cf1fc88
    }))
    this.assetData = { dir: courseDir, fileName: 'assets.json', idMap, data: assetDocs }
  }

  /**
   * Caches lists of which plugins are/aren't being used in this course
   * @return {Promise}
   */
  async cachePluginData () {
    const all = (await (await App.instance.waitForModule('contentplugin')).find({}))
      .reduce((m, p) => Object.assign(m, { [p.name]: p }), {})

    const _cachePluginDeps = (p, memo = {}) => {
      Object.entries(p.pluginDependencies ?? {}).forEach(([name, version]) => {
        const p = memo[name] ?? all[name]
        const e = !p
          ? App.instance.errors.FW_MISSING_PLUGIN_DEP.setData({ name })
          : !semver.satisfies(p.version, version) ? App.instance.errors.FW_INCOMPAT_PLUGIN_DEP.setData({ name, version }) : undefined
        if (e) {
          throw e.setData({ name, version })
        }
        if (!memo[name]) {
          _cachePluginDeps(p, memo)
          memo[name] = p
        }
      })
      return memo
    }
    const enabled = (this.configData.data._enabledPlugins || [])
      .reduce((plugins, name) => {
        const p = all[name]
        return Object.assign(plugins, { [name]: p, ..._cachePluginDeps(p) })
      }, {})

    Object.entries(all).forEach(([name, p]) => (enabled[name] ? this.enabledPlugins : this.disabledPlugins).push(p))
  }

  /**
   * Stores a map of friendlyId values to ObjectId _ids
   */
  createIdMap (items) {
    items.forEach(i => {
      this.idMap[i._id] = i._friendlyId
    })
  }

  /**
   * Sorts the course data into the types needed for each Adapt JSON file. Works by memoising items into an object using the relative sort order as a key used for sorting.
   * @param {Array<Object>} items The list of content objects
   */
  sortContentItems (courseData, items) {
    const getSortOrderStr = co => (co._type === 'course' ? '1' : co._sortOrder.toString()).padStart(4, '0') // note we pad to allow 9999 children
    const coMap = items.reduce((m, item) => Object.assign(m, { [item._id]: item }), {}) // object mapping items to their _id for easy lookup
    const sorted = {}
    items.forEach(i => {
      const type = i._type === 'page' || i._type === 'menu' ? 'contentObject' : i._type
      if (type === 'course' || type === 'config') {
        courseData[type].data = i
        return // don't sort the course or config items
      }
      if (!sorted[type]) sorted[type] = {}
      // recursively calculate a sort order which is relative to the entire course for comparison
      let sortOrder = ''
      for (let item = i; item; sortOrder = getSortOrderStr(item) + sortOrder, item = coMap[item._parentId]);
      sorted[type][sortOrder.padEnd(64, '0')] = i // pad the final string for comparison purposes
    }) // finally populate courseData with the sorted items
    Object.entries(sorted).forEach(([type, data]) => {
      courseData[type].data = Object.keys(data).sort().map(key => data[key])
    })
  }

  /**
   * Transforms content items into a format recognised by the Adapt framework
   */
<<<<<<< HEAD
  transformContentItems (courseData, items) {
=======
  async transformContentItems (items) {
>>>>>>> 0cf1fc88
    items.forEach(i => {
      // slot any _friendlyIds into the _id field
      [/* '_courseId',  */'_parentId'].forEach(k => {
        i[k] = this.idMap[i[k]] || i[k]
      })
      if (i._friendlyId) {
        i._id = i._friendlyId
        delete i._friendlyId
      }
      // replace asset _ids with correct paths
      const idMapEntries = Object.entries(this.assetData.idMap)
      const itemString = idMapEntries.reduce((s, [_id, assetPath]) => {
        const relPath = assetPath.replace(this.courseDir, 'course').replaceAll(path.sep, '/')
        return s.replace(new RegExp(_id, 'g'), relPath)
      }, JSON.stringify(i))
      Object.assign(i, JSON.parse(itemString))
      // insert expected _component values
      if (i._component) {
        i._component = this.enabledPlugins.find(p => p.name === i._component).targetAttribute.slice(1)
      }
    })
    // move globals to a nested _extensions object as expected by the framework
    this.enabledPlugins.forEach(({ targetAttribute, type }) => {
      let key = `_${type}`
      if (type === 'component' || type === 'extension') key += 's'
      try {
        _.merge(courseData.course.data._globals, {
          [key]: { [targetAttribute]: courseData.course.data._globals[targetAttribute] }
        })
        delete courseData.course.data._globals[targetAttribute]
      } catch (e) {}
    })
    // map course tag values (_id -> title)
    const tags = await App.instance.waitForModule('tags')
    const course = this.courseData.course.data
    if (course?.tags?.length) {
      course.tags = (await tags.find({ $or: course.tags.map(_id => Object.create({ _id })) }))
        .map(t => t.title)
    }
  }

  /**
   * Copies the source code needed for this course
   * @return {Promise}
   */
  async copySource () {
    const { path: fwPath } = await App.instance.waitForModule('adaptframework')
    const blacklist = ['.git', '.DS_Store', 'thumbs.db', 'node_modules', 'course', ...this.disabledPlugins.map(p => p.name)]
    await fs.copy(fwPath, this.dir, { filter: f => !blacklist.includes(path.basename(f)) })
    if (!this.isExport) await fs.symlink(`${fwPath}/node_modules`, `${this.dir}/node_modules`, 'junction')
  }

  /**
   * Deals with copying all assets used in this course
   * @return {Promise}
   */
  async copyAssets () {
    const assets = await App.instance.waitForModule('assets')
    return Promise.all(this.assetData.data.map(async a => {
      if (a.url) {
        return
      }
      await this.ensureDir(path.dirname(this.assetData.idMap[a._id]))
      const inputStream = await assets.createFsWrapper(a).read(a)
      const outputStream = createWriteStream(this.assetData.idMap[a._id])
      inputStream.pipe(outputStream)
      return new Promise((resolve, reject) => {
        inputStream.on('end', () => resolve())
        outputStream.on('error', e => reject(e))
      })
    }))
  }

  /**
   * Outputs all course data to the required JSON files
   * @return {Promise}
   */
  async writeContentJson () {
<<<<<<< HEAD
    const coursePromises = this.languages.map(async lang => {
      const courseDataForLang = this.courseData.find(i => i.lang === lang)

      return Promise.all(Object.values(courseDataForLang.data).map(async ({ dir, fileName, data }) => {
        await this.ensureDir(dir)
        return fs.writeJson(path.join(dir, fileName), data, { spaces: 2 })
      }))
    })

    const configPromise = async ({ dir, fileName, data }) => {
=======
    const data = Object.values(this.courseData)
    if (this.isExport && this.assetData.data.length) {
      this.assetData.data = this.assetData.data.map(d => {
        return {
          title: d.title,
          description: d.description,
          filename: d.path,
          tags: d.tags
        }
      })
      data.push(this.assetData)
    }
    return Promise.all(data.map(async ({ dir, fileName, data }) => {
>>>>>>> 0cf1fc88
      await this.ensureDir(dir)
      return fs.writeJson(path.join(dir, fileName), data, { spaces: 2 })
    }

    return Promise.all([coursePromises, configPromise(this.configData)])
  }

  /**
   * Makes sure the output folder is structured to allow the files to be served statically for previewing
   * @return {Promise}
   */
  async createPreview () {
    const tempName = `${this.dir}_temp`
    await fs.move(path.join(this.dir, 'build'), tempName)
    await fs.remove(this.dir)
    await fs.move(tempName, this.dir)
    this.location = this.dir
  }

  /**
   * Creates a zip file containing all files relevant to the type of build being performed
   * @return {Promise}
   */
  async createZip () {
    const zipPath = path.join(this.dir, this.isPublish ? 'build' : '')
    const outputPath = `${this.dir}.zip`
    await zipper.zip(zipPath, outputPath, { removeSource: true })
    await fs.remove(this.dir)
    this.location = outputPath
  }

  /**
   * Stored metadata about a build attempt in the DB
   * @return {Promise} Resolves with the DB document
   */
  async recordBuildAttempt () {
    const [framework, jsonschema, mongodb] = await App.instance.waitForModule('adaptframework', 'jsonschema', 'mongodb')
    const schema = await jsonschema.getSchema('adaptbuild')
    const validatedData = await schema.validate({
      action: this.action,
      courseId: this.courseId,
      location: this.location,
      expiresAt: this.expiresAt,
      createdBy: this.userId,
      versions: this.enabledPlugins.reduce((m, p) => {
        return { ...m, [p.name]: p.version }
      }, { adapt_framework: framework.version })
    })
    return mongodb.insert(this.collectionName, validatedData)
  }

  /**
   * Removes all previous builds of this.action type
   * @return {Promise}
   */
  async removeOldBuilds () {
    const mongodb = await App.instance.waitForModule('mongodb')
    const query = { action: this.action, createdBy: this.userId }
    const oldBuilds = await mongodb.find(this.collectionName, query)
    await Promise.all(oldBuilds.map(b => fs.remove(b.location)))
    return mongodb.deleteMany(this.collectionName, query)
  }
}

export default AdaptFrameworkBuild<|MERGE_RESOLUTION|>--- conflicted
+++ resolved
@@ -185,7 +185,8 @@
     this.buildDir = path.join(this.dir, 'build')
     this.courseDir = path.join(this.buildDir, 'course')
 
-<<<<<<< HEAD
+    const cacheDir = path.join(this.buildDir, 'cache')
+
     const mongodb = await App.instance.waitForModule('mongodb')
     const [config] = await mongodb.find('content', { _type: 'config', _courseId: this.courseId })
 
@@ -194,9 +195,6 @@
     await this.determineLanguages()
 
     this.assetsDir = path.join(this.courseDir, this.referenceLanguage, 'assets')
-=======
-    const cacheDir = path.join(this.buildDir, 'cache')
->>>>>>> 0cf1fc88
 
     await this.ensureDir(this.dir)
     await this.ensureDir(this.buildDir)
@@ -272,16 +270,13 @@
     })
 
     await this.cachePluginData()
-<<<<<<< HEAD
+    await this.transformContentItems(contentItems)
 
     this.languages.forEach(lang => {
       const courseDataForLang = this.courseData.find(i => i.lang === lang)
       const contentItemsForLang = contentItems.filter(i => i._lang === lang)
       this.transformContentItems(courseDataForLang.data, contentItemsForLang)
     })
-=======
-    await this.transformContentItems(contentItems)
->>>>>>> 0cf1fc88
   }
 
   /**
@@ -304,13 +299,8 @@
     const courseDir = this.courseData.course.dir
 
     await Promise.all(usedAssets.map(async a => {
-<<<<<<< HEAD
-      assetDocs.push(a)
+      assetDocs.push({ ...a, tags: a?.tags?.map(tagTitleLookup) })
       if (!idMap[a._id]) idMap[a._id] = a.url ? a.url : path.join(this.assetsDir, a.path)
-=======
-      assetDocs.push({ ...a, tags: a?.tags?.map(tagTitleLookup) })
-      if (!idMap[a._id]) idMap[a._id] = a.url ? a.url : path.join(courseDir, 'assets', a.path)
->>>>>>> 0cf1fc88
     }))
     this.assetData = { dir: courseDir, fileName: 'assets.json', idMap, data: assetDocs }
   }
@@ -385,11 +375,7 @@
   /**
    * Transforms content items into a format recognised by the Adapt framework
    */
-<<<<<<< HEAD
-  transformContentItems (courseData, items) {
-=======
-  async transformContentItems (items) {
->>>>>>> 0cf1fc88
+  async transformContentItems (courseData, items) {
     items.forEach(i => {
       // slot any _friendlyIds into the _id field
       [/* '_courseId',  */'_parentId'].forEach(k => {
@@ -468,18 +454,38 @@
    * @return {Promise}
    */
   async writeContentJson () {
-<<<<<<< HEAD
     const coursePromises = this.languages.map(async lang => {
       const courseDataForLang = this.courseData.find(i => i.lang === lang)
 
-      return Promise.all(Object.values(courseDataForLang.data).map(async ({ dir, fileName, data }) => {
+      const data = Object.values(courseDataForLang.data)
+
+      if (lang === this.referenceLanguage && this.isExport && this.assetData.data.length) {
+        this.assetData.data = this.assetData.data.map(d => {
+          return {
+            title: d.title,
+            description: d.description,
+            filename: d.path,
+            tags: d.tags
+          }
+        })
+        data.push(this.assetData)
+      }
+
+      return Promise.all(Object.values(data).map(async ({ dir, fileName, data }) => {
         await this.ensureDir(dir)
         return fs.writeJson(path.join(dir, fileName), data, { spaces: 2 })
       }))
     })
 
     const configPromise = async ({ dir, fileName, data }) => {
-=======
+      await this.ensureDir(dir)
+      return fs.writeJson(path.join(dir, fileName), data, { spaces: 2 })
+    }
+
+    return Promise.all([coursePromises, configPromise(this.configData)])
+  }
+
+  /* async writeContentJsonTheirs () {
     const data = Object.values(this.courseData)
     if (this.isExport && this.assetData.data.length) {
       this.assetData.data = this.assetData.data.map(d => {
@@ -493,13 +499,10 @@
       data.push(this.assetData)
     }
     return Promise.all(data.map(async ({ dir, fileName, data }) => {
->>>>>>> 0cf1fc88
       await this.ensureDir(dir)
       return fs.writeJson(path.join(dir, fileName), data, { spaces: 2 })
-    }
-
-    return Promise.all([coursePromises, configPromise(this.configData)])
-  }
+    }))
+  } */
 
   /**
    * Makes sure the output folder is structured to allow the files to be served statically for previewing
