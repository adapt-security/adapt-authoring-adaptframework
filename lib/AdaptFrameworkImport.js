--- conflicted
+++ resolved
@@ -640,7 +640,6 @@
      * - Defaults cannot be applied until the config exists
      * - Everything else requires course + config to exist
      */
-<<<<<<< HEAD
 
     let shouldCreateConfig = true
     let configDoc
@@ -656,7 +655,7 @@
       }
 
       // we need to run an update with the same data to make sure all extension schema settings are applied
-      await this.importContentObject({ ...courseObject, _id: courseDoc._id }, { isUpdate: true })
+      await this.importContentObject({ _id: courseDoc._id }, { isUpdate: true })
 
       if (shouldCreateConfig) {
         await this.importContentObject({ ...config, _id: configDoc._id }, { isUpdate: true })
@@ -671,8 +670,8 @@
           try {
             const itemJson = courseContent.find(i => i._id === _id)
             await this.importContentObject({
-              ...itemJson,
-              _sortOrder: hierarchy[itemJson._parentId].indexOf(_id) + 1
+              _sortOrder: hierarchy[itemJson._parentId].indexOf(_id) + 1,
+              ...itemJson // note that JSON sort order will override the deduced one
             })
           } catch (e) {
             errors.push(e?.data?.schemaName
@@ -680,29 +679,6 @@
               : App.instance.lang.translate(undefined, e)
             )
           }
-=======
-    const course = await this.importContentObject({ ...this.contentJson.course, tags: this.tags })
-    const config = await this.importContentObject(this.contentJson.config)
-    // we need to run an update with the same data to make sure all extension schema settings are applied
-    await Promise.all([course, config].map(({ _id, _type, _courseId }) => {
-      return this.importContentObject({ _id, _courseId }, { isUpdate: true })
-    }))
-    const { sorted, hierarchy } = await this.getSortedData()
-    const errors = []
-    for (const ids of sorted) {
-      for (const _id of ids) {
-        try {
-          const itemJson = this.contentJson.contentObjects[_id]
-          await this.importContentObject({
-            _sortOrder: hierarchy[itemJson._parentId].indexOf(_id) + 1,
-            ...itemJson // note that JSON sort order will override the deduced one
-          })
-        } catch (e) {
-          errors.push(e?.data?.schemaName
-            ? `${e.data.schemaName} ${_id} ${e.data.errors}`
-            : App.instance.lang.translate(undefined, e)
-          )
->>>>>>> 0cf1fc88
         }
       }
       if (errors.length) throw App.instance.errors.FW_IMPORT_CONTENT_FAILED.setData({ errors: errors.join('; ') })
@@ -722,24 +698,15 @@
    * hierarchy is a map of children e.g. {'a-05': ['b-05'], 'b-05': ['c-05'], 'co-05': ['a-05']}
    * @returns {Array<Array<String>>} The sorted list
    */
-<<<<<<< HEAD
   getSortedData (courseObject, courseContent) {
-    const cos = courseContent
     const sorted = [[courseObject._id]]
-    const hierarchy = []
-    let sortedCount = 0
-    while (sortedCount < cos.length) {
-=======
-  getSortedData () {
-    const sorted = [[this.contentJson.course._id]]
-    const hierarchy = Object.values(this.contentJson.contentObjects).reduce((h, c) => {
+    const hierarchy = courseContent.reduce((h, c) => {
       return Object.assign(h, {
         [c._parentId]: [...(h[c._parentId] ?? []), c._id]
       })
     }, {})
     const toSort = Object.keys(hierarchy)
     while (toSort.length) {
->>>>>>> 0cf1fc88
       const newLevel = []
       sorted[sorted.length - 1].forEach(_id => {
         newLevel.push(...(hierarchy[_id] ?? []))
