import { App } from 'adapt-authoring-core'
import FrameworkBuild from './AdaptFrameworkBuild.js'
import FrameworkImport from './AdaptFrameworkImport.js'
import fs from 'fs'
import path from 'path'
import semver from 'semver'

/** @ignore */ const buildCache = {}

let fw
/**
 * Logs a message using the framework module
 * @param {...*} args Arguments to be logged
 */
/** @ignore */
async function log (...args) {
  if (!fw) fw = await App.instance.waitForModule('adaptframework')
  return fw.log(...args)
}
/**
 * Utilities for use with the AdaptFrameworkModule
 * @memberof adaptframework
 */
class AdaptFrameworkUtils {
  /**
   * Infers the framework action to be executed from a given request URL
   * @param {external:ExpressRequest} req
   * @return {String}
   */
  static inferBuildAction (req) {
    return req.url.slice(1, req.url.indexOf('/', 1))
  }

  /**
   * Retrieves metadata for a build attempt
   * @param {String} id ID of build document
   * @return {Promise}
   */
  static async retrieveBuildData (id) {
    if (buildCache[id]) {
      return buildCache[id]
    }
    const mdb = await App.instance.waitForModule('mongodb')
    const [data] = await mdb.find('adaptbuilds', { _id: id })
    buildCache[id] = data
    return data
  }

  /**
   * @typedef {AdaptFrameworkImportSummary}
   * @property {String} title Course title
   * @property {String} courseId Course _id
   * @property {Object} statusReport Status report
   * @property {Object<String>} statusReport.info Information messages
   * @property {Array<String>} statusReport.warn Warning messages
   * @property {Object} content Object mapping content types to the number of items of that type found in the imported course
   * @property {Object} versions A map of plugins used in the imported course and their versions
   *
   * @param {AdaptFrameworkImport} importer The import instance
   * @return {AdaptFrameworkImportSummary} Object mapping all import versions to server installed versions
   * @example
   * {
   *   adapt_framework: [1.0.0, 2.0.0],
   *   adapt-contrib-vanilla: [1.0.0, 2.0.0]
   * }
   */
  static async getImportSummary (importer) {
    const [framework, contentplugin] = await App.instance.waitForModule('adaptframework', 'contentplugin')
    const installedPlugins = await contentplugin.find()
    const {
      pkg,
      pkg: { name: fwName, version: fwVersion } = {},
      idMap: { course: courseId },
      usedContentPlugins: usedPlugins,
      newContentPlugins: newPlugins,
      statusReport,
      settings: { updatePlugins },
      referenceCourse,
      referenceContent,
      courseLastUpdated,
      courseLastUpdatedBy,
      isUpdate
    } = importer
    const versions = [
<<<<<<< HEAD
=======
      { name: fwName, versions: [framework.version, fwVersion] },
>>>>>>> 60dfcdac
      ...Object.values(usedPlugins),
      ...Object.values(newPlugins)
    ].map(meta => {
      const p = installedPlugins.find(p => p.name === meta.name)
      const versions = meta.versions ?? [p?.version, meta.version]
      return {
        name: meta.name,
        status: this.getPluginUpdateStatus(versions, p?.isLocalInstall, updatePlugins),
        versions
      }
    })
    if (pkg) versions.unshift({ name: fwName, versions: [fwVersion, framework.version] })
    else versions.unshift({ name: '[package.json not supplied]', versions: ['N/A', 'N/A'], status: 'N/A' })
    return {
      title: referenceCourse.displayTitle || referenceCourse.title,
      courseId,
      statusReport,
      content: this.getImportContentCounts(referenceContent),
      versions,
      courseLastUpdated,
      courseLastUpdatedBy,
      isUpdate
    }
  }

  /**
   * Determines the update status code
   * @param {Array} versions
   * @param {Boolean} isLocalInstall
   * @param {Boolean} updatePlugins
   * @returns {String} The update status code
   */
  static getPluginUpdateStatus (versions, isLocalInstall, updatePlugins) {
    const [installedVersion, importVersion] = versions
    if (!installedVersion) return 'INSTALLED'
    if (semver.lt(importVersion, installedVersion)) return 'OLDER'
    if (semver.gt(importVersion, installedVersion)) {
      if (!updatePlugins && !isLocalInstall) return 'UPDATE_BLOCKED'
      return 'UPDATED'
    }
    return 'NO_CHANGE'
  }

  /**
   * Returns a map of content types and their instance count in the content JSON
   * @param {Object} content Course content
   * @returns {Object}
   */
  static getImportContentCounts (content) {
    return Object.values(content).reduce((m, c) => {
      const items = c._type ? [c] : Object.values(c)
      return items.reduce((m, { _type }) => {
        return { ...m, [_type]: m[_type] !== undefined ? m[_type] + 1 : 1 }
      }, m)
    }, {})
  }

  /**
   * Handles GET requests to the API
   * @param {external:ExpressRequest} req
   * @param {external:ExpressResponse} res
   * @param {Function} next
   * @return {Promise}
   */
  static async getHandler (req, res, next) {
    const action = AdaptFrameworkUtils.inferBuildAction(req)
    const id = req.params.id
    let buildData
    try {
      buildData = await AdaptFrameworkUtils.retrieveBuildData(id)
    } catch (e) {
      return next(e)
    }
    if (!buildData || new Date(buildData.expiresAt).getTime() < Date.now()) {
      return next(App.instance.errors.FW_BUILD_NOT_FOUND.setData({ _id: id }))
    }
    if (action === 'publish' || action === 'export') {
      res.set('content-disposition', `attachment; filename="adapt-${action}-${buildData._id}.zip"`)
      try {
        return res.sendFile(path.resolve(buildData.location))
      } catch (e) {
        return next(e)
      }
    }
    if (action === 'preview') {
      if (!req.auth.user) {
        return res.status(App.instance.errors.MISSING_AUTH_HEADER.statusCode).end()
      }
      const filePath = path.resolve(buildData.location, req.path.slice(req.path.indexOf(id) + id.length + 1) || 'index.html')
      try {
        await fs.promises.stat(filePath)
        res.sendFile(filePath)
      } catch (e) {
        if (e.code === 'ENOENT') return next(App.instance.errors.NOT_FOUND.setData({ type: 'file', id: filePath }))
        return next(e)
      }
    }
  }

  /**
   * Handles POST requests to the API
   * @param {external:ExpressRequest} req
   * @param {external:ExpressResponse} res
   * @param {Function} next
   * @return {Promise}
   */
  static async postHandler (req, res, next) {
    const startTime = Date.now()
    const framework = await App.instance.waitForModule('adaptframework')
    const action = AdaptFrameworkUtils.inferBuildAction(req)
    const courseId = req.params.id
    const userId = req.auth.user._id.toString()

    log('info', `running ${action} for course '${courseId}'`)
    try {
      const { isPreview, buildData } = await FrameworkBuild.run({ action, courseId, userId })
      const duration = Math.round((Date.now() - startTime) / 10) / 100
      log('info', `finished ${action} for course '${courseId}' in ${duration} seconds`)
      const urlRoot = isPreview ? framework.rootRouter.url : framework.apiRouter.url
      res.json({
        [`${action}_url`]: `${urlRoot}/${action}/${buildData._id}/`,
        versions: buildData.versions
      })
    } catch (e) {
      log('error', `failed to ${action} course '${courseId}'`)
      return next(e)
    }
  }

  /**
   * Handles POST /import requests to the API
   * @param {external:ExpressRequest} req
   * @param {external:ExpressResponse} res
   * @param {Function} next
   * @return {Promise}
   */
  static async importHandler (req, res, next) {
    try {
      log('info', 'running course import')

      await AdaptFrameworkUtils.handleImportFile(req, res)

      const [course] = req.fileUpload.files.course
      const importer = await FrameworkImport.run({
        unzipPath: course.filepath,
        userId: req.auth.user._id.toString(),
        isDryRun: AdaptFrameworkUtils.toBoolean(req.body.dryRun),
        assetFolders: req.body.formAssetFolders,
        tags: req.body.tags?.length > 0 ? req.body.tags?.split(',') : [],
        importContent: AdaptFrameworkUtils.toBoolean(req.body.importContent),
        importPlugins: AdaptFrameworkUtils.toBoolean(req.body.importPlugins),
        updatePlugins: AdaptFrameworkUtils.toBoolean(req.body.updatePlugins)
      })
      const summary = await AdaptFrameworkUtils.getImportSummary(importer)
      res.json(summary)
    } catch (e) {
      return next(e/* App.instance.errors.FW_IMPORT_FAILED.setData({ error: e }) */)
    }
  }

  /**
   * Handles POST /update requests to the API
   * @param {external:ExpressRequest} req
   * @param {external:ExpressResponse} res
   * @param {Function} next
   * @return {Promise}
   */
  static async postUpdateHandler (req, res, next) {
    try {
      log('info', 'running framework update')
      const framework = await App.instance.waitForModule('adaptframework')
      const previousVersion = framework.version
      await framework.updateFramework(req.body.version)
      const currentVersion = framework.version !== previousVersion ? framework.version : undefined
      res.json({
        from: previousVersion,
        to: currentVersion
      })
    } catch (e) {
      return next(e)
    }
  }

  /**
   * Handles GET /update requests to the API
   * @param {external:ExpressRequest} req
   * @param {external:ExpressResponse} res
   * @param {Function} next
   * @return {Promise}
   */
  static async getUpdateHandler (req, res, next) {
    try {
      const framework = await App.instance.waitForModule('adaptframework')
      const current = framework.version
      const latest = await framework.getLatestVersion()
      res.json({
        canBeUpdated: semver.gt(latest, current),
        currentVersion: current,
        latestCompatibleVersion: latest
      })
    } catch (e) {
      return next(e)
    }
  }

  /**
   * Converts a body value to a valid boolean
   * @param {*} val
   * @returns {Boolean}
   */
  static toBoolean (val) {
    if (val !== undefined) return val === true || val === 'true'
  }

  /**
   * Deals with an incoming course (supports both local zip and remote URL stream)
   * @param {external:ExpressRequest} req
   * @param {external:ExpressResponse} res
   * @return {Promise}
   */
  static async handleImportFile (req, res) {
    const middleware = await App.instance.waitForModule('middleware')
    const handler = req.get('Content-Type').indexOf('multipart/form-data') === 0
      ? middleware.fileUploadParser
      : middleware.urlUploadParser
    return new Promise((resolve, reject) => {
      handler(middleware.zipTypes, { unzip: true })(req, res, e => e ? reject(e) : resolve())
    })
  }
}

export default AdaptFrameworkUtils<|MERGE_RESOLUTION|>--- conflicted
+++ resolved
@@ -82,10 +82,7 @@
       isUpdate
     } = importer
     const versions = [
-<<<<<<< HEAD
-=======
       { name: fwName, versions: [framework.version, fwVersion] },
->>>>>>> 60dfcdac
       ...Object.values(usedPlugins),
       ...Object.values(newPlugins)
     ].map(meta => {
